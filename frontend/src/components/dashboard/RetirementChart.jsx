import { useEffect, useRef } from "react";
import * as Chart from "chart.js";
<<<<<<< HEAD
import ChartOverlay from "../ChartOverlay";
=======
import { useSelector } from "react-redux";
>>>>>>> 6cf63e2c

// Register Chart.js components
Chart.Chart.register(
  Chart.CategoryScale,
  Chart.LinearScale,
  Chart.LineElement,
  Chart.PointElement,
  Chart.Title,
  Chart.Tooltip,
  Chart.Legend
);

const RetirementChart = ({
  currentAge = 25,
  lifeExpectancy = 85,
  initialSavings = 200000,
  annualContribution = 10000,
  growthRate = 6, // percentage
  withdrawalRate = 6, // percentage
  postRetirementGrowthRate = 4, // percentage
}) => {
  const chartRef = useRef(null);
  const chartInstance = useRef(null);
  const { userData } = useSelector((state) => state.userData);
  currentAge = userData.age || currentAge;
  const { retirementAge } = useSelector((state) => state.dashboardData);

  // Flexible calculator for different assumptions
  const calculateRetirementData = (
    gRate = growthRate,
    wRate = withdrawalRate,
    postRate = postRetirementGrowthRate
  ) => {
    const data = [];
    const labels = [];

    let corpus = initialSavings;
    const currentYear = new Date().getFullYear();

    // Growth phase
    for (let age = currentAge; age <= retirementAge; age++) {
      const year = currentYear + (age - currentAge);
      labels.push(year);

      if (age === currentAge) {
        data.push(corpus);
      } else {
        corpus = corpus * (1 + gRate / 100) + annualContribution;
        data.push(Math.round(corpus));
      }
    }

    // Withdrawal phase
    let peakCorpus = corpus;
    for (let age = retirementAge + 1; age <= lifeExpectancy; age++) {
      const year = currentYear + (age - currentAge);
      labels.push(year);

      const annualWithdrawal = peakCorpus * (wRate / 100);
      corpus = (corpus - annualWithdrawal) * (1 + postRate / 100);

      corpus = Math.max(0, corpus);
      data.push(Math.round(corpus));
    }

    return { labels, data };
  };

  const createChart = () => {
    if (chartInstance.current) {
      chartInstance.current.destroy();
    }

    const ctx = chartRef.current.getContext("2d");

    // Base Case
    const { labels, data: baseData } = calculateRetirementData();

    // Best Case (slightly optimistic)
    const { data: bestData } = calculateRetirementData(
      growthRate + 2,
      withdrawalRate,
      postRetirementGrowthRate + 1
    );

    // Worst Case (pessimistic)
    const { data: worstData } = calculateRetirementData(
      growthRate - 2,
      withdrawalRate + 1,
      postRetirementGrowthRate - 1
    );

    chartInstance.current = new Chart.Chart(ctx, {
      type: "line",
      data: {
        labels,
        datasets: [
          {
            label: "Base Case",
            data: baseData,
            borderColor: "#3b82f6",
            backgroundColor: "rgba(59, 130, 246, 0.1)",
            fill: false,
            tension: 0.1,
          },
          {
            label: "Best Case (Optimistic)",
            data: bestData,
            borderColor: "#16a34a",
            backgroundColor: "rgba(22, 163, 74, 0.1)",
            fill: false,
            borderDash: [5, 5], // dashed line for distinction
            tension: 0.1,
          },
          {
            label: "Worst Case (Pessimistic)",
            data: worstData,
            borderColor: "#dc2626",
            backgroundColor: "rgba(220, 38, 38, 0.1)",
            fill: false,
            borderDash: [3, 3],
            tension: 0.1,
          },
        ],
      },
      options: {
        responsive: true,
        maintainAspectRatio: false,
        plugins: {
          tooltip: {
            callbacks: {
              label: (context) => {
                const value = new Intl.NumberFormat("en-IN", {
                  style: "currency",
                  currency: "INR",
                  minimumFractionDigits: 0,
                  maximumFractionDigits: 0,
                }).format(context.raw);

                const age = currentAge + context.dataIndex;
                const phase =
                  age <= retirementAge ? "Accumulation" : "Withdrawal";

                return [`${value}`, `Age: ${age}`, `Phase: ${phase}`];
              },
            },
          },
          legend: {
            display: true,
          },
        },
        scales: {
          x: {
            title: {
              display: true,
              text: "Year",
            },
          },
          y: {
            title: {
              display: true,
              text: "Corpus Value (₹)",
            },
            ticks: {
              callback: (value) => {
                return new Intl.NumberFormat("en-IN", {
                  style: "currency",
                  currency: "INR",
                  maximumFractionDigits: 0,
                  notation: "compact",
                }).format(value);
              },
            },
          },
        },
      },
    });
  };

  useEffect(() => {
    createChart();

    return () => {
      if (chartInstance.current) {
        chartInstance.current.destroy();
      }
    };
  }, [
    currentAge,
    retirementAge,
    lifeExpectancy,
    initialSavings,
    annualContribution,
    growthRate,
    withdrawalRate,
  ]);

  return (
    <div className="w-full max-w-6xl mx-auto bg-white">
      {/* Chart */}
      <div className="bg-gray-50 p-4 rounded-lg relative" style={{ height: "500px" }}>
        <canvas ref={chartRef}></canvas>
        <ChartOverlay chartId="retirementChart" chartInstance={chartInstance} />
      </div>
    </div>
  );
};

export default RetirementChart;<|MERGE_RESOLUTION|>--- conflicted
+++ resolved
@@ -1,10 +1,7 @@
 import { useEffect, useRef } from "react";
 import * as Chart from "chart.js";
-<<<<<<< HEAD
+import { useSelector } from "react-redux";
 import ChartOverlay from "../ChartOverlay";
-=======
-import { useSelector } from "react-redux";
->>>>>>> 6cf63e2c
 
 // Register Chart.js components
 Chart.Chart.register(
