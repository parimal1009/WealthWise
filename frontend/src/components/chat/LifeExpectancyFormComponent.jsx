--- conflicted
+++ resolved
@@ -109,29 +109,34 @@
 
   const skipLifeExpectancyForm = async () => {
     try {
-      const token = localStorage.getItem('token');
-      
+      const token = localStorage.getItem("token");
+
       if (!token) {
-        throw new Error('Authentication token not found');
+        throw new Error("Authentication token not found");
       }
 
-      const response = await fetch(`${API_BASE_URL}/users/life-expectancy/skip/`, {
-        method: 'POST',
-        headers: {
-          'Content-Type': 'application/json',
-          'Authorization': `Bearer ${token}`
+      const response = await fetch(
+        `${API_BASE_URL}/users/life-expectancy/skip/`,
+        {
+          method: "POST",
+          headers: {
+            "Content-Type": "application/json",
+            Authorization: `Bearer ${token}`,
+          },
         }
-      });
+      );
 
       if (!response.ok) {
         const errorData = await response.json().catch(() => ({}));
-        throw new Error(errorData.message || `HTTP error! status: ${response.status}`);
+        throw new Error(
+          errorData.message || `HTTP error! status: ${response.status}`
+        );
       }
 
       const result = await response.json();
       return result;
     } catch (error) {
-      console.error('Skip API request failed:', error);
+      console.error("Skip API request failed:", error);
       throw error;
     }
   };
@@ -158,10 +163,7 @@
       const updatedData = {
         ...dataToSubmit,
         predictedLifeExpectancy: apiResponse.predicted_life_expectancy,
-<<<<<<< HEAD
-=======
-        isSkipped: false
->>>>>>> 0dcd69ea
+        isSkipped: false,
       };
 
       dispatch(updateHealthProfile(updatedData));
@@ -192,21 +194,21 @@
       // Update Redux store with default data
       const updatedData = {
         predictedLifeExpectancy: apiResponse.predicted_life_expectancy,
-        isSkipped: true
+        isSkipped: true,
       };
-      
+
       dispatch(updateHealthProfile(updatedData));
 
       // Call parent onSubmit if provided
       if (onSubmit) {
         onSubmit("Life expectancy form skipped", {
           ...updatedData,
-          apiResponse
+          apiResponse,
         });
       }
     } catch (error) {
-      setError(error.message || 'Failed to skip life expectancy form');
-      console.error('Skip error:', error);
+      setError(error.message || "Failed to skip life expectancy form");
+      console.error("Skip error:", error);
     } finally {
       setIsSkipping(false);
     }
@@ -261,8 +263,10 @@
           <Info className="h-5 w-5 text-blue-600 flex-shrink-0 mt-0.5" />
           <div>
             <p className="text-sm text-blue-800">
-              <strong>Optional but Recommended:</strong> Providing your health information helps us give you a more accurate life expectancy estimate for better retirement planning. 
-              If you skip this form, we'll use the average Indian life expectancy of 72 years.
+              <strong>Optional but Recommended:</strong> Providing your health
+              information helps us give you a more accurate life expectancy
+              estimate for better retirement planning. If you skip this form,
+              we'll use the average Indian life expectancy of 72 years.
             </p>
           </div>
         </div>
