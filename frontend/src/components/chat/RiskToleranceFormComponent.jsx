--- conflicted
+++ resolved
@@ -512,14 +512,18 @@
                 </div>
               )}
               {(() => {
-                const total = parseInt(calculateTotalInvestments().toString().replace(/,/g, ''));
-                return total > 0 && (
-                  <p className="mt-1 text-xs text-primary-600">
-                    <span className="font-medium">
-                      {numberToWords(total)}
-                    </span>{" "}
-                    Rupees
-                  </p>
+                const total = parseInt(
+                  calculateTotalInvestments().toString().replace(/,/g, "")
+                );
+                return (
+                  total > 0 && (
+                    <p className="mt-1 text-xs text-primary-600">
+                      <span className="font-medium">
+                        {numberToWords(total)}
+                      </span>{" "}
+                      Rupees
+                    </p>
+                  )
                 );
               })()}
             </div>
@@ -530,15 +534,10 @@
         <div className="flex justify-end pt-4 border-t border-gray-200">
           <button
             onClick={handleSubmit}
-<<<<<<< HEAD
             disabled={
               (mode === "zerodha" && zerodhaStatus.loading) || apiStatus.loading
             }
-            className="btn-primary flex items-center space-x-2 disabled:opacity-50"
-=======
-            disabled={(mode === "zerodha" && zerodhaStatus.loading) || apiStatus.loading}
             className="bg-primary text-white px-4 py-2 rounded-lg hover:bg-primary-600 flex items-center space-x-2 disabled:opacity-50"
->>>>>>> 11d422c5
           >
             {apiStatus.loading ? (
               <Loader className="h-4 w-4 animate-spin" />
