import React, { useState } from "react";
import SideNavComponent from "./SideNavComponent";
import SummaryComponent from "./SummaryComponent";
import ChatInterface from "../ChatInterface";
import Dashboard from "../../pages/DashboardPage.jsx";
<<<<<<< HEAD
import LearnPage from "../../pages/LearnPage.jsx";
=======
import LearnPage from "../../pages/LearnPage.jsx";// ✅ Import Dashboard
>>>>>>> 1dea099b

const ParentComponent = ({
  userData,
  setUserData,
  scenarios,
  setScenarios,
}) => {
  const [activePage, setActivePage] = useState("home"); // default page → chat

  const renderContent = () => {
    switch (activePage) {
      case "dashboard":
        return (
          <div className="flex-1 flex flex-col overflow-y-auto">
            <Dashboard userData={userData} scenarios={scenarios} />
          </div>
        );

      case "home": // Chat Page
        return (
          <>
            {/* Center - Chat Interface */}
            <div className="flex-1 flex flex-col">
              <div className="flex-1 overflow-y-auto">
                <ChatInterface
                  userData={userData}
                  setUserData={setUserData}
                  scenarios={scenarios}
                  setScenarios={setScenarios}
                />
              </div>
            </div>

            {/* Right Sidebar - Summary */}
            <div className="w-90 p-6 bg-white/70 backdrop-blur-sm border-l border-gray-200 shadow-xl overflow-y-auto">
              <div className="border-b border-gray-100">
                <div className="flex items-center justify-between">
                  <div className="flex items-center space-x-2">
                    <div className="w-8 h-8 bg-gradient-to-r from-purple-500 to-pink-500 rounded-lg flex items-center justify-center">
                      <span className="text-white text-sm">📊</span>
                    </div>
                    <h2 className="text-xl font-bold text-gray-900">Summary</h2>
                  </div>
                </div>
              </div>

              <div className="mt-6">
                <SummaryComponent userData={userData} scenarios={scenarios} />
              </div>
            </div>
          </>
        );

      case "learn":
        return (
          <div className="flex-1 flex flex-col overflow-y-auto">
            <LearnPage />
          </div>
        );
      default:
        return null;
    }
  };

  return (
    <div className="bg-gradient-to-br from-slate-50 via-blue-50 to-indigo-50 overflow-hidden">
      <div className="flex max-h-screen">
        {/* Left Sidebar */}
        <div className="w-80 bg-white/70 backdrop-blur-sm border-r border-gray-200 shadow-xl">
          <div className="p-6">
            <div className="mb-8">
              {/* Pass setActivePage to SideNav */}
              <SideNavComponent
                userData={userData}
                onNavClick={setActivePage}
              />
            </div>
          </div>
        </div>

        {/* Render based on activePage */}
        {renderContent()}
      </div>
    </div>
  );
};

export default ParentComponent;
<|MERGE_RESOLUTION|>--- conflicted
+++ resolved
@@ -1,98 +1,94 @@
-import React, { useState } from "react";
-import SideNavComponent from "./SideNavComponent";
-import SummaryComponent from "./SummaryComponent";
-import ChatInterface from "../ChatInterface";
-import Dashboard from "../../pages/DashboardPage.jsx";
-<<<<<<< HEAD
-import LearnPage from "../../pages/LearnPage.jsx";
-=======
-import LearnPage from "../../pages/LearnPage.jsx";// ✅ Import Dashboard
->>>>>>> 1dea099b
-
-const ParentComponent = ({
-  userData,
-  setUserData,
-  scenarios,
-  setScenarios,
-}) => {
-  const [activePage, setActivePage] = useState("home"); // default page → chat
-
-  const renderContent = () => {
-    switch (activePage) {
-      case "dashboard":
-        return (
-          <div className="flex-1 flex flex-col overflow-y-auto">
-            <Dashboard userData={userData} scenarios={scenarios} />
-          </div>
-        );
-
-      case "home": // Chat Page
-        return (
-          <>
-            {/* Center - Chat Interface */}
-            <div className="flex-1 flex flex-col">
-              <div className="flex-1 overflow-y-auto">
-                <ChatInterface
-                  userData={userData}
-                  setUserData={setUserData}
-                  scenarios={scenarios}
-                  setScenarios={setScenarios}
-                />
-              </div>
-            </div>
-
-            {/* Right Sidebar - Summary */}
-            <div className="w-90 p-6 bg-white/70 backdrop-blur-sm border-l border-gray-200 shadow-xl overflow-y-auto">
-              <div className="border-b border-gray-100">
-                <div className="flex items-center justify-between">
-                  <div className="flex items-center space-x-2">
-                    <div className="w-8 h-8 bg-gradient-to-r from-purple-500 to-pink-500 rounded-lg flex items-center justify-center">
-                      <span className="text-white text-sm">📊</span>
-                    </div>
-                    <h2 className="text-xl font-bold text-gray-900">Summary</h2>
-                  </div>
-                </div>
-              </div>
-
-              <div className="mt-6">
-                <SummaryComponent userData={userData} scenarios={scenarios} />
-              </div>
-            </div>
-          </>
-        );
-
-      case "learn":
-        return (
-          <div className="flex-1 flex flex-col overflow-y-auto">
-            <LearnPage />
-          </div>
-        );
-      default:
-        return null;
-    }
-  };
-
-  return (
-    <div className="bg-gradient-to-br from-slate-50 via-blue-50 to-indigo-50 overflow-hidden">
-      <div className="flex max-h-screen">
-        {/* Left Sidebar */}
-        <div className="w-80 bg-white/70 backdrop-blur-sm border-r border-gray-200 shadow-xl">
-          <div className="p-6">
-            <div className="mb-8">
-              {/* Pass setActivePage to SideNav */}
-              <SideNavComponent
-                userData={userData}
-                onNavClick={setActivePage}
-              />
-            </div>
-          </div>
-        </div>
-
-        {/* Render based on activePage */}
-        {renderContent()}
-      </div>
-    </div>
-  );
-};
-
-export default ParentComponent;
+import React, { useState } from "react";
+import SideNavComponent from "./SideNavComponent";
+import SummaryComponent from "./SummaryComponent";
+import ChatInterface from "../ChatInterface";
+import Dashboard from "../../pages/DashboardPage";
+import LearnPage from "../../pages/LearnPage";
+
+const ParentComponent = ({
+  userData,
+  setUserData,
+  scenarios,
+  setScenarios,
+}) => {
+  const [activePage, setActivePage] = useState("home"); // default page → chat
+
+  const renderContent = () => {
+    switch (activePage) {
+      case "dashboard":
+        return (
+          <div className="flex-1 flex flex-col overflow-y-auto">
+            <Dashboard userData={userData} scenarios={scenarios} />
+          </div>
+        );
+
+      case "home": // Chat Page
+        return (
+          <>
+            {/* Center - Chat Interface */}
+            <div className="flex-1 flex flex-col">
+              <div className="flex-1 overflow-y-auto">
+                <ChatInterface
+                  userData={userData}
+                  setUserData={setUserData}
+                  scenarios={scenarios}
+                  setScenarios={setScenarios}
+                />
+              </div>
+            </div>
+
+            {/* Right Sidebar - Summary */}
+            <div className="w-90 p-6 bg-white/70 backdrop-blur-sm border-l border-gray-200 shadow-xl overflow-y-auto">
+              <div className="border-b border-gray-100">
+                <div className="flex items-center justify-between">
+                  <div className="flex items-center space-x-2">
+                    <div className="w-8 h-8 bg-gradient-to-r from-purple-500 to-pink-500 rounded-lg flex items-center justify-center">
+                      <span className="text-white text-sm">📊</span>
+                    </div>
+                    <h2 className="text-xl font-bold text-gray-900">Summary</h2>
+                  </div>
+                </div>
+              </div>
+
+              <div className="mt-6">
+                <SummaryComponent userData={userData} scenarios={scenarios} />
+              </div>
+            </div>
+          </>
+        );
+
+      case "learn":
+        return (
+          <div className="flex-1 flex flex-col overflow-y-auto">
+            <LearnPage />
+          </div>
+        );
+      default:
+        return null;
+    }
+  };
+
+  return (
+    <div className="bg-gradient-to-br from-slate-50 via-blue-50 to-indigo-50 overflow-hidden">
+      <div className="flex max-h-screen">
+        {/* Left Sidebar */}
+        <div className="w-80 bg-white/70 backdrop-blur-sm border-r border-gray-200 shadow-xl">
+          <div className="p-6">
+            <div className="mb-8">
+              {/* Pass setActivePage to SideNav */}
+              <SideNavComponent
+                userData={userData}
+                onNavClick={setActivePage}
+              />
+            </div>
+          </div>
+        </div>
+
+        {/* Render based on activePage */}
+        {renderContent()}
+      </div>
+    </div>
+  );
+};
+
+export default ParentComponent;