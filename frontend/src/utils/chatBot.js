// Updated Chatbot logic for simplified risk tolerance assessment
// Basic Information → Income Status → Retirement Information → Life Expectancy → Risk Tolerance Analysis

export const generateBotResponse = async (
  userMessage,
  formData,
  userData,
  scenarios
) => {
  const message = userMessage?.toLowerCase() || "";

  // Step 1: Basic Information
  if (
    message.includes("basic information") ||
    message.includes("start") ||
    message.includes("profile") ||
    message.includes("get started") ||
    (!userData.name && !userData.email && !userData.age)
  ) {
    return {
      content:
        "Great! Let's start by collecting your basic information. This will help me personalize your retirement planning.",
      component: "basic-info-form",
    };
  }

  // After basic info form submission
  if (
    formData &&
    (formData.name || formData.email || formData.age) &&
    !formData.currentSalary
  ) {
    return {
      content:
        "Perfect! Now let's understand your current income and employment details. This information is crucial for calculating your retirement scenarios.",
      component: "income-status-form",
      updateUserData: formData,
    };
  }

  // After income status form submission
  if (formData && formData.currentSalary && !formData.plannedRetirementAge) {
    return {
      content:
        "Excellent! Now let's plan your retirement goals and lifestyle preferences. This will help me create the perfect retirement strategy for you.",
      component: "retirement-info-form",
      updateUserData: formData,
    };
  }

<<<<<<< HEAD
  // After retirement info form submission - Go to Risk Tolerance Analysis
  if (
    formData &&
    formData.plannedRetirementAge &&
    (!userData.mode || userData.mode === "")
  ) {
=======
  // After retirement info form submission - Go to Life Expectancy Assessment
  if (formData && formData.plannedRetirementAge && !formData.height) {
    return {
      content:
        "Great progress! Now let's assess your health profile to better estimate your life expectancy. This helps in creating more accurate retirement scenarios.",
      component: "life-expectancy-form",
      updateUserData: formData,
    };
  }

  // After life expectancy form submission - Go to Risk Tolerance Analysis
  if (formData && formData.height && (!userData.mode || userData.mode === "")) {
>>>>>>> 11d422c5
    return {
      content:
        "Almost done! Now let's determine your risk tolerance. You can either connect your Zerodha account for automatic analysis or enter your details manually.",
      component: "risk-tolerance-form",
      updateUserData: formData,
    };
  }

  // After risk tolerance form submission - Generate scenarios
  if (formData && (formData.mode === "zerodha" || formData.mode === "manual")) {
    const scenarios = generateScenarios(userData, formData);
    return {
      content:
        formData.mode === "zerodha"
          ? "Perfect! I've analyzed your Zerodha portfolio data and calculated your risk tolerance automatically. Here are your personalized retirement scenarios:"
          : "Excellent! Based on your investment portfolio details, here are your personalized retirement scenarios:",
      component: "scenario-visualization",
      data: { scenarios },
      updateUserData: formData,
      updateScenarios: scenarios,
    };
  }

  // Risk tolerance specific queries
  if (
    message.includes("risk") ||
    message.includes("investment") ||
    message.includes("portfolio") ||
    message.includes("tolerance")
  ) {
    if (userData.mode === "zerodha" || userData.mode === "manual") {
      return {
        content:
          "Based on your risk tolerance analysis, here are some insights about your investment profile:",
        component: "recommendation",
        data: getRiskRecommendation(userData),
      };
    } else {
      return {
        content:
          "Let me help you determine your risk tolerance. Choose between Zerodha integration or manual entry:",
        component: "risk-tolerance-form",
      };
    }
  }

  // Zerodha connection queries
  if (
    message.includes("zerodha") ||
    message.includes("trading") ||
    message.includes("connect account") ||
    message.includes("login")
  ) {
    return {
      content:
        "I can help you connect your Zerodha account to automatically analyze your portfolio and calculate your risk tolerance. This will provide more accurate recommendations.",
      component: "risk-tolerance-form",
    };
  }

  // Manual entry queries
  if (
    message.includes("manual") ||
    message.includes("enter manually") ||
    message.includes("without zerodha")
  ) {
    return {
      content:
        "No problem! You can enter your investment details manually. Let me guide you through this:",
      component: "risk-tolerance-form",
    };
  }

  // Chart requests
  if (
    message.includes("chart") ||
    message.includes("comparison") ||
    message.includes("graph") ||
    message.includes("visual")
  ) {
    if (scenarios && scenarios.length > 0) {
      return {
        content:
          "Here's a detailed comparison chart of your retirement scenarios based on your risk tolerance analysis:",
        component: "comparison-chart",
        data: { scenarios, chartType: "income" },
      };
    } else {
      return {
        content:
          "I'd be happy to show you comparison charts! First, let me collect your information to generate scenarios.",
        component: "basic-info-form",
      };
    }
  }

  // Specific scenario analysis
  if (
    message.includes("lump sum") ||
    message.includes("annuity") ||
    message.includes("phased")
  ) {
    const scenarioType = message.includes("lump sum")
      ? "lump-sum"
      : message.includes("annuity")
      ? "annuity"
      : "phased";

    return {
      content: `Based on your risk profile, let me explain the ${scenarioType.replace(
        "-",
        " "
      )} strategy in detail:`,
      component: "recommendation",
      data: getScenarioRecommendation(scenarioType, scenarios, userData),
    };
  }

  // Tax questions
  if (message.includes("tax") || message.includes("taxation")) {
    return {
      content:
        "Tax implications are crucial in retirement planning. Here's what you need to know based on your risk profile:",
      component: "recommendation",
      data: getTaxRecommendation(scenarios, userData),
    };
  }

  // Update profile - redirect to appropriate step
  if (
    message.includes("update") ||
    message.includes("change") ||
    message.includes("modify")
  ) {
    if (!userData.name || !userData.email) {
      return {
        content: "Let's update your basic information:",
        component: "basic-info-form",
      };
    } else if (!userData.currentSalary) {
      return {
        content: "Let's update your income and employment details:",
        component: "income-status-form",
      };
    } else if (!userData.plannedRetirementAge) {
      return {
        content: "Let's update your retirement planning information:",
        component: "retirement-info-form",
      };
    } else if (!userData.height) {
      return {
        content: "Let's update your health and life expectancy information:",
        component: "life-expectancy-form",
      };
    } else if (!userData.mode) {
      return {
        content: "Let's update your risk tolerance analysis:",
        component: "risk-tolerance-form",
      };
    } else {
      return {
        content:
          "Which section would you like to update? I can help you modify your basic information, income details, retirement goals, health profile, or risk tolerance analysis.",
        component: "quick-actions",
      };
    }
  }

  // Sample data or demo requests
  if (
    message.includes("sample") ||
    message.includes("demo") ||
    message.includes("example")
  ) {
    const sampleScenarios = generateSampleScenarios();
    return {
      content:
        "Here's a demo with sample retirement scenarios showing how risk tolerance affects recommendations:",
      component: "scenario-visualization",
      data: { scenarios: sampleScenarios },
      updateScenarios: sampleScenarios,
    };
  }

  // Check if user has completed all steps
  const hasBasicInfo = userData.name && userData.email && userData.age;
  const hasIncomeInfo = userData.currentSalary && userData.pensionBalance;
<<<<<<< HEAD
  const hasRetirementInfo =
    userData.plannedRetirementAge && userData.retirementLifestyle;
  const hasRiskAnalysis =
    userData.mode === "zerodha" || userData.mode === "manual";
=======
  const hasRetirementInfo = userData.plannedRetirementAge && userData.retirementLifestyle;
  const hasHealthInfo = userData.height && userData.weight && userData.gender;
  const hasRiskAnalysis = userData.mode === "zerodha" || userData.mode === "manual";
>>>>>>> 11d422c5

  // Progressive flow based on completion
  if (!hasBasicInfo) {
    return {
      content:
        "Welcome! I'm here to help create your personalized retirement plan. Let's start by getting to know you:",
      component: "basic-info-form",
    };
  } else if (!hasIncomeInfo) {
    return {
      content:
        "I have your basic information. Now let's gather your income and employment details:",
      component: "income-status-form",
    };
  } else if (!hasRetirementInfo) {
    return {
      content:
        "Great progress! Let's finalize your retirement planning preferences:",
      component: "retirement-info-form",
    };
  } else if (!hasHealthInfo) {
    return {
      content:
        "Now let's assess your health profile to better estimate your life expectancy:",
      component: "life-expectancy-form",
    };
  } else if (!hasRiskAnalysis) {
    return {
      content:
        "Almost there! Let's determine your risk tolerance. Choose between connecting your Zerodha account for automatic analysis or entering details manually:",
      component: "risk-tolerance-form",
    };
  }

  // Default response with quick actions for completed profiles
  return {
    content:
      "I have all your information including your health profile and risk tolerance! Here are some things I can help you with:",
    component: "quick-actions",
  };
};

const generateScenarios = (userData, formData) => {
  const pensionBalance = parseInt(
    userData.pensionBalance || formData.pensionBalance
  );
  const currentAge = parseInt(userData.age || formData.age);
  const retirementAge = parseInt(
    userData.plannedRetirementAge || formData.plannedRetirementAge
  );
  const monthlyExpense = parseInt(
    userData.monthlyRetirementExpense || formData.monthlyRetirementExpense
  );
  const retirementLifestyle =
    userData.retirementLifestyle || formData.retirementLifestyle;
  const legacyGoal = userData.legacyGoal || formData.legacyGoal;

  // Risk tolerance handling for both modes
  let riskTolerance;
  if (formData.mode === "zerodha") {
    // For Zerodha mode, calculate risk tolerance from portfolio data
    riskTolerance = calculateRiskToleranceFromZerodha(userData, formData);
  } else {
    // For manual mode, use a default moderate risk tolerance
    riskTolerance = "moderate";
  }

  const yearsToRetirement = retirementAge - currentAge;
  const yearsInRetirement = 80 - retirementAge; // Assuming life expectancy of 80

  // Calculate current investment portfolio total
  const totalCurrentInvestments =
    parseInt(
      userData.fixedDepositAmount || formData.fixedDepositAmount || "0"
    ) +
    parseInt(userData.mutualFundAmount || formData.mutualFundAmount || "0") +
    parseInt(
      userData.stockInvestmentAmount || formData.stockInvestmentAmount || "0"
    );

  // Generate scenarios with risk-adjusted calculations
  const scenarios = [
    {
      id: "lump-sum",
      name: "Lump Sum Withdrawal",
      description:
        "Take the entire pension amount and manage investments yourself",
      totalValue: pensionBalance,
      monthlyIncome: Math.round(
        (pensionBalance * getReturnRate(riskTolerance, "lump-sum")) / 12
      ),
      taxImplication: Math.round(pensionBalance * 0.3),
      pros: [
        "Complete control over investments",
        "Flexibility for emergencies",
        "Potential for higher returns",
        "Can leave larger inheritance",
      ],
      cons: [
        "High market risk",
        "Immediate heavy tax burden",
        "Risk of outliving savings",
        "Requires investment expertise",
      ],
      riskLevel: "High",
      suitability: calculateSuitability(
        "lump-sum",
        retirementLifestyle,
        legacyGoal,
        monthlyExpense,
        Math.round(
          (pensionBalance * getReturnRate(riskTolerance, "lump-sum")) / 12
        ),
        riskTolerance
      ),
      riskScore: getRiskScore("lump-sum"),
      mode: formData.mode || "manual",
    },
    {
      id: "annuity",
      name: "Life Annuity",
      description: "Convert pension to guaranteed monthly income for life",
      totalValue: pensionBalance,
      monthlyIncome: Math.round(
        (pensionBalance / (yearsInRetirement * 12)) * 1.1
      ),
      taxImplication: Math.round(pensionBalance * 0.1),
      pros: [
        "Guaranteed income for life",
        "Protection against longevity risk",
        "Lower tax burden",
        "Peace of mind",
      ],
      cons: [
        "No liquidity access",
        "Fixed payments (inflation risk)",
        "No inheritance value",
        "Lower potential returns",
      ],
      riskLevel: "Low",
      suitability: calculateSuitability(
        "annuity",
        retirementLifestyle,
        legacyGoal,
        monthlyExpense,
        Math.round((pensionBalance / (yearsInRetirement * 12)) * 1.1),
        riskTolerance
      ),
      riskScore: getRiskScore("annuity"),
      mode: formData.mode || "manual",
    },
    {
      id: "phased",
      name: "Phased Withdrawal",
      description: "Systematic withdrawal with remaining amount invested",
      totalValue: pensionBalance,
      monthlyIncome: Math.round(
        (pensionBalance * getReturnRate(riskTolerance, "phased")) / 12
      ),
      taxImplication: Math.round(pensionBalance * 0.15),
      pros: [
        "Balanced risk approach",
        "Some liquidity maintained",
        "Potential for growth",
        "Moderate inheritance",
      ],
      cons: [
        "Market risk on remaining balance",
        "Complex management required",
        "Sequence of returns risk",
        "Not guaranteed for life",
      ],
      riskLevel: "Medium",
      suitability: calculateSuitability(
        "phased",
        retirementLifestyle,
        legacyGoal,
        monthlyExpense,
        Math.round(
          (pensionBalance * getReturnRate(riskTolerance, "phased")) / 12
        ),
        riskTolerance
      ),
      riskScore: getRiskScore("phased"),
      mode: formData.mode || "manual",
    },
  ];

  // Add joint-life if married
  if (
    userData.maritalStatus === "married" ||
    formData.maritalStatus === "married"
  ) {
    scenarios.push({
      id: "joint-life",
      name: "Joint Life Annuity",
      description: "Guaranteed income for both spouse and you",
      totalValue: pensionBalance,
      monthlyIncome: Math.round(
        (pensionBalance / (yearsInRetirement * 12)) * 0.9
      ),
      taxImplication: Math.round(pensionBalance * 0.1),
      pros: [
        "Spouse protection guaranteed",
        "Income for both lives",
        "Lower tax burden",
        "Family security",
      ],
      cons: [
        "Lower monthly payments",
        "No liquidity access",
        "Complex survivor benefits",
        "No inheritance",
      ],
      riskLevel: "Low",
      suitability: calculateSuitability(
        "joint-life",
        retirementLifestyle,
        legacyGoal,
        monthlyExpense,
        Math.round((pensionBalance / (yearsInRetirement * 12)) * 0.9),
        riskTolerance
      ),
      riskScore: getRiskScore("joint-life"),
      mode: formData.mode || "manual",
    });
  }

  // Sort scenarios by suitability score (highest first)
  scenarios.sort((a, b) => b.suitability - a.suitability);

  return scenarios;
};

// Helper function to get risk scores
const getRiskScore = (scenarioType) => {
  const riskScores = {
    "lump-sum": 85,
    phased: 60,
    annuity: 25,
    "joint-life": 20,
  };
  return riskScores[scenarioType] || 50;
};

const calculateSuitability = (
  scenarioType,
  lifestyle,
  legacyGoal,
  monthlyExpense,
  scenarioIncome,
  riskTolerance
) => {
  let score = 50; // Base score

  // Income adequacy check
  const incomeRatio = scenarioIncome / monthlyExpense;
  if (incomeRatio >= 1.2) score += 25;
  else if (incomeRatio >= 1.0) score += 15;
  else if (incomeRatio >= 0.8) score += 5;
  else score -= 10;

  // Lifestyle matching
  if (lifestyle === "minimalistic") {
    if (scenarioType === "annuity" || scenarioType === "joint-life")
      score += 20;
    if (scenarioType === "lump-sum") score -= 10;
  } else if (lifestyle === "comfortable") {
    if (scenarioType === "phased") score += 20;
    if (scenarioType === "annuity") score += 10;
  } else if (lifestyle === "lavish") {
    if (scenarioType === "lump-sum") score += 20;
    if (scenarioType === "phased") score += 10;
    if (scenarioType === "annuity") score -= 10;
  }

  // Legacy goal matching
  if (legacyGoal === "maximize-income") {
    if (scenarioType === "annuity") score += 15;
  } else if (legacyGoal === "substantial-legacy") {
    if (scenarioType === "lump-sum") score += 20;
    if (scenarioType === "annuity") score -= 15;
  } else if (legacyGoal === "moderate-legacy") {
    if (scenarioType === "phased") score += 15;
  }

  // Risk tolerance matching (UPDATED for simplified approach)
  if (riskTolerance === "conservative") {
    if (scenarioType === "annuity" || scenarioType === "joint-life")
      score += 30;
    if (scenarioType === "lump-sum") score -= 25;
    if (scenarioType === "phased") score += 10;
  } else if (riskTolerance === "moderate") {
    if (scenarioType === "phased") score += 30;
    if (scenarioType === "annuity") score += 15;
    if (scenarioType === "lump-sum") score += 10;
  } else if (riskTolerance === "aggressive") {
    if (scenarioType === "lump-sum") score += 30;
    if (scenarioType === "phased") score += 20;
    if (scenarioType === "annuity") score -= 20;
  }

  return Math.min(Math.max(score, 10), 95); // Keep between 10-95%
};

// Updated risk-based recommendation function
const getRiskRecommendation = (userData) => {
  const totalInvestments =
    parseInt(userData.fixedDepositAmount || "0") +
    parseInt(userData.mutualFundAmount || "0") +
    parseInt(userData.stockInvestmentAmount || "0");

  let riskProfile = "Balanced";
  let recommendations = [];
  let analysisMethod =
    userData.mode === "zerodha"
      ? "Zerodha Portfolio Analysis"
      : "Manual Assessment";

  if (userData.mode === "zerodha") {
    riskProfile = "Auto-Calculated from Portfolio";
    recommendations = [
      "Risk tolerance calculated from your actual Zerodha portfolio",
      "Analysis based on your investment behavior and holdings",
      "Recommendations optimized for your trading patterns",
      "Scenarios aligned with your proven investment style",
    ];
  } else {
    // For manual mode, use a default moderate risk profile
    riskProfile = "Moderate";
    recommendations = [
      "Balanced approach with phased withdrawal",
      "Mix of guaranteed and market-linked options",
      "Diversified investment portfolio",
      "Regular review and rebalancing",
    ];
  }

  return {
    title: `Your Risk Profile: ${riskProfile}`,
    subtitle: `Analysis Method: ${analysisMethod}`,
    main: {
      type: userData.mode === "zerodha" ? "info" : "success",
      title:
        userData.mode === "zerodha"
          ? "Portfolio-Based Analysis"
          : `Current Investment Portfolio: ₹${totalInvestments.toLocaleString(
              "en-IN"
            )}`,
      content:
        userData.mode === "zerodha"
          ? "Risk tolerance automatically calculated from your Zerodha portfolio data and investment behavior"
          : "Risk assessment based on your investment portfolio details",
    },
    points: recommendations.map((rec) => ({
      type: "info",
      title: "Recommendation",
      content: rec,
    })),
    actions:
      userData.mode === "zerodha"
        ? [
            "Review auto-calculated risk assessment",
            "Validate recommendations against your comfort level",
            "Consider portfolio rebalancing if needed",
            "Monitor investment performance regularly",
          ]
        : [
            "Review your investment allocation",
            "Consider rebalancing based on recommendations",
            "Consult with a financial advisor",
            "Monitor and adjust as needed",
          ],
  };
};

// Keep existing recommendation functions with risk factor integration
const getScenarioRecommendation = (scenarioType, scenarios, userData) => {
  const scenario = scenarios?.find((s) => s.id === scenarioType);

  if (!scenario) {
    return {
      title: "Scenario Analysis",
      main: {
        type: "info",
        title: "Strategy Overview",
        content:
          "Let me first generate your personalized scenarios to provide detailed analysis.",
      },
    };
  }

  const riskTolerance =
    userData.mode === "zerodha" ? "auto-calculated" : "moderate";
  const riskAlignment =
    riskTolerance === "auto-calculated" ||
    (riskTolerance === "moderate" && scenario.riskLevel === "Medium") ||
    (riskTolerance === "conservative" && scenario.riskLevel === "Low") ||
    (riskTolerance === "aggressive" && scenario.riskLevel === "High");

  return {
    title: `${scenario.name} Analysis`,
    subtitle:
      userData.mode === "zerodha"
        ? "Based on your Zerodha portfolio analysis"
        : "Based on your investment portfolio",
    main: {
      type:
        scenario.suitability >= 80
          ? "success"
          : riskAlignment
          ? "info"
          : "warning",
      title: `${scenario.suitability}% Suitability Match`,
      content: `${scenario.description} ${
        riskAlignment
          ? "(Aligned with your risk profile)"
          : "(Consider risk level carefully)"
      }`,
    },
    points: [
      {
        type: "success",
        title: "Monthly Income",
        content: `₹${scenario.monthlyIncome.toLocaleString("en-IN")} per month`,
      },
      {
        type: "warning",
        title: "Tax Impact",
        content: `₹${scenario.taxImplication.toLocaleString(
          "en-IN"
        )} total tax liability`,
      },
      {
        type: riskAlignment ? "success" : "warning",
        title: "Risk Level",
        content: `${scenario.riskLevel} risk strategy (${scenario.riskScore}% risk score)`,
      },
      {
        type: "info",
        title: "Analysis Method",
        content:
          userData.mode === "zerodha"
            ? "Based on Zerodha portfolio data"
            : "Based on investment portfolio details",
      },
    ],
    actions: [
      "Review all pros and cons carefully",
      userData.mode === "zerodha"
        ? "Validate against your comfort level"
        : "Consider your risk tolerance alignment",
      "Evaluate tax implications",
      "Consult with a financial advisor",
    ],
  };
};

const getTaxRecommendation = (scenarios, userData) => {
  const riskBasedTaxStrategy =
    userData.mode === "zerodha"
      ? "Tax strategy optimized based on your actual portfolio behavior and holdings"
      : "Balanced approach with phased withdrawals for tax optimization";

  return {
    title: "Tax Optimization Strategy",
    subtitle:
      userData.mode === "zerodha"
        ? "Based on Zerodha portfolio analysis"
        : "Based on your investment portfolio",
    main: {
      type: "warning",
      title: "Tax Planning is Critical",
      content:
        "Different withdrawal strategies have significantly different tax implications. Your risk profile affects the optimal tax strategy.",
    },
    points: [
      {
        type: "success",
        title: "Annuity Benefits",
        content:
          "Annuities typically have lower immediate tax burden as income is spread over time",
      },
      {
        type: "warning",
        title: "Lump Sum Impact",
        content:
          "Taking a lump sum can push you into higher tax brackets, increasing your overall tax rate",
      },
      {
        type: "info",
        title: "Your Recommended Strategy",
        content: riskBasedTaxStrategy,
      },
      {
        type: "info",
        title: "Analysis Method",
        content:
          userData.mode === "zerodha"
            ? "Recommendations based on your Zerodha portfolio data"
            : "Recommendations based on your investment portfolio",
      },
    ],
    actions: [
      "Calculate tax impact for each scenario",
      "Consider spreading withdrawals across tax years",
      userData.mode === "zerodha"
        ? "Review portfolio-based tax strategies"
        : "Explore tax-efficient options",
      "Consult with a tax professional",
    ],
  };
};

const generateSampleScenarios = () => {
  return [
    {
      id: "lump-sum",
      name: "Lump Sum Withdrawal",
      description: "Take the entire amount now and invest it yourself",
      totalValue: 2000000,
      monthlyIncome: 45000,
      taxImplication: 600000,
      pros: [
        "Full control over investments",
        "Liquidity for emergencies",
        "Potential for higher returns",
      ],
      cons: [
        "Market risk",
        "High immediate tax burden",
        "Risk of outliving money",
      ],
      riskLevel: "High",
      suitability: 75,
      riskScore: 85,
      mode: "sample",
    },
    {
      id: "annuity",
      name: "Life Annuity",
      description: "Guaranteed monthly income for life",
      totalValue: 2000000,
      monthlyIncome: 38000,
      taxImplication: 200000,
      pros: [
        "Guaranteed income for life",
        "Protection against longevity risk",
        "Lower tax burden",
      ],
      cons: [
        "No liquidity",
        "Fixed payments (inflation risk)",
        "No inheritance value",
      ],
      riskLevel: "Low",
      suitability: 90,
      riskScore: 25,
      mode: "sample",
    },
    {
      id: "phased",
      name: "Phased Withdrawal",
      description: "Systematic withdrawal over time with remaining invested",
      totalValue: 2000000,
      monthlyIncome: 42000,
      taxImplication: 300000,
      pros: [
        "Balanced approach",
        "Some liquidity maintained",
        "Potential for growth",
      ],
      cons: [
        "Market risk on remaining amount",
        "Complex management required",
        "Sequence of returns risk",
      ],
      riskLevel: "Medium",
      suitability: 85,
      riskScore: 60,
      mode: "sample",
    },
  ];
};<|MERGE_RESOLUTION|>--- conflicted
+++ resolved
@@ -1,5 +1,7 @@
 // Updated Chatbot logic for simplified risk tolerance assessment
 // Basic Information → Income Status → Retirement Information → Life Expectancy → Risk Tolerance Analysis
+import { calculateRiskToleranceFromZerodha } from "./pensionCalculation";
+import { getReturnRate } from "./pensionCalculation";
 
 export const generateBotResponse = async (
   userMessage,
@@ -48,14 +50,6 @@
     };
   }
 
-<<<<<<< HEAD
-  // After retirement info form submission - Go to Risk Tolerance Analysis
-  if (
-    formData &&
-    formData.plannedRetirementAge &&
-    (!userData.mode || userData.mode === "")
-  ) {
-=======
   // After retirement info form submission - Go to Life Expectancy Assessment
   if (formData && formData.plannedRetirementAge && !formData.height) {
     return {
@@ -68,7 +62,6 @@
 
   // After life expectancy form submission - Go to Risk Tolerance Analysis
   if (formData && formData.height && (!userData.mode || userData.mode === "")) {
->>>>>>> 11d422c5
     return {
       content:
         "Almost done! Now let's determine your risk tolerance. You can either connect your Zerodha account for automatic analysis or enter your details manually.",
@@ -256,16 +249,11 @@
   // Check if user has completed all steps
   const hasBasicInfo = userData.name && userData.email && userData.age;
   const hasIncomeInfo = userData.currentSalary && userData.pensionBalance;
-<<<<<<< HEAD
   const hasRetirementInfo =
     userData.plannedRetirementAge && userData.retirementLifestyle;
+  const hasHealthInfo = userData.height && userData.weight && userData.gender;
   const hasRiskAnalysis =
     userData.mode === "zerodha" || userData.mode === "manual";
-=======
-  const hasRetirementInfo = userData.plannedRetirementAge && userData.retirementLifestyle;
-  const hasHealthInfo = userData.height && userData.weight && userData.gender;
-  const hasRiskAnalysis = userData.mode === "zerodha" || userData.mode === "manual";
->>>>>>> 11d422c5
 
   // Progressive flow based on completion
   if (!hasBasicInfo) {
